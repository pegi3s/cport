<<<<<<< HEAD
# CPORT
=======
# cport

[![python lint](https://github.com/haddocking/cport/actions/workflows/lint.yml/badge.svg)](https://github.com/haddocking/cport/actions/workflows/lint.yml)

Repository for the backend machinery of the CPORT server

## Requirements
Make sure you recompile the resdist c++ script in tools/resdist
Make sure you preinstalled freesasa

To install the dependencies use:
```
python3 -m pip install -r requirements.txt
```

Change the config.json in Cport directory 

```
{
"MUSCLE": "$CPORTPATH/tools/muscle3"
  }
```

## Command line arguments

###To execute the script, you need to run the cport.py file

Then you must choose between a pdb id or a local file

For the id, you  need to give the ID of the pdb and the chain id:
>>>>>>> 72562a6a

Repository for the backend machinery of the CPORT server

## Installation

```text
git clone https://github.com/haddocking/cport.git
cd cport
pip install -r requirements.txt
python cport.py -h
```

## Example

```text
python cport.py -pdb_file example/1PPE_E.pdb -alignment_format FASTA -sequence_file example/1PPE_msa.fasta
```<|MERGE_RESOLUTION|>--- conflicted
+++ resolved
@@ -1,39 +1,8 @@
-<<<<<<< HEAD
 # CPORT
-=======
-# cport
 
+[![License](https://img.shields.io/badge/License-Apache_2.0-blue.svg)](https://opensource.org/licenses/Apache-2.0)
+[![Code style: black](https://img.shields.io/badge/code%20style-black-000000.svg)](https://github.com/psf/black)
 [![python lint](https://github.com/haddocking/cport/actions/workflows/lint.yml/badge.svg)](https://github.com/haddocking/cport/actions/workflows/lint.yml)
-
-Repository for the backend machinery of the CPORT server
-
-## Requirements
-Make sure you recompile the resdist c++ script in tools/resdist
-Make sure you preinstalled freesasa
-
-To install the dependencies use:
-```
-python3 -m pip install -r requirements.txt
-```
-
-Change the config.json in Cport directory 
-
-```
-{
-"MUSCLE": "$CPORTPATH/tools/muscle3"
-  }
-```
-
-## Command line arguments
-
-###To execute the script, you need to run the cport.py file
-
-Then you must choose between a pdb id or a local file
-
-For the id, you  need to give the ID of the pdb and the chain id:
->>>>>>> 72562a6a
-
-Repository for the backend machinery of the CPORT server
 
 ## Installation
 
